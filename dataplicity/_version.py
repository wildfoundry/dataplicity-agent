<<<<<<< HEAD
__version__ = "0.5.8"
=======
__version__ = "0.5.7"
>>>>>>> 6fa83de3

if __name__ == "__main__":
    # The build script uses this to extract the current version
    print(__version__)<|MERGE_RESOLUTION|>--- conflicted
+++ resolved
@@ -1,8 +1,5 @@
-<<<<<<< HEAD
+
 __version__ = "0.5.8"
-=======
-__version__ = "0.5.7"
->>>>>>> 6fa83de3
 
 if __name__ == "__main__":
     # The build script uses this to extract the current version
