dependencies:
  override:
    - pip install -r requirements-tests.txt
    - pip install tox tox-pyenv
<<<<<<< HEAD
    - pyenv local 2.7.11 3.5.2
test:
  override:
    - tox
=======
    - pyenv local 2.7.11 3.5.2 3.6.0
>>>>>>> 07449609
<|MERGE_RESOLUTION|>--- conflicted
+++ resolved
@@ -2,11 +2,7 @@
   override:
     - pip install -r requirements-tests.txt
     - pip install tox tox-pyenv
-<<<<<<< HEAD
-    - pyenv local 2.7.11 3.5.2
+    - pyenv local 2.7.11 3.5.2 3.6.0
 test:
   override:
-    - tox
-=======
-    - pyenv local 2.7.11 3.5.2 3.6.0
->>>>>>> 07449609
+    - tox